--- conflicted
+++ resolved
@@ -3,16 +3,9 @@
   <imports>
     <localimport file="minimal"/>
     <localimport file="third_party"/>
-<<<<<<< HEAD
     <import remote="ssh://review.gerrithub.io:29418/OpenTrustGroup/zircon"
-            manifest="manifest"
+            manifest="manifest/zircon"
             name="zircon"
             remotebranch="gzos"/>
-=======
-    <import remote="https://fuchsia.googlesource.com/zircon"
-            manifest="manifest/zircon"
-            name="zircon"
-            revision="a0718c9dc71e82f3cef60ab2f8c58428c65a8847"/>
->>>>>>> df04f289
   </imports>
 </manifest>