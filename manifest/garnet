<?xml version="1.0" encoding="UTF-8"?>
<manifest>
  <imports>
    <localimport file="minimal"/>
    <localimport file="third_party"/>
    <import remote="ssh://review.gerrithub.io:29418/OpenTrustGroup/build"
            manifest="manifest/build"
            name="build"
<<<<<<< HEAD
            remotebranch="gzos"/>
    <import remote="ssh://review.gerrithub.io:29418/OpenTrustGroup/scripts"
            manifest="manifest/scripts"
            name="scripts"
            remotebranch="gzos"/>
    <import remote="ssh://review.gerrithub.io:29418/OpenTrustGroup/zircon"
            manifest="manifest/zircon"
            name="zircon"
            remotebranch="gzos"/>
=======
            revision="758a6772520324941950e041a2a774399346bce2"/>
    <import remote="https://fuchsia.googlesource.com/buildtools"
            manifest="manifest/buildtools"
            name="buildtools"
            revision="957289c1db8ecc4a4f03d867f28f166c55f02e16"/>
    <import remote="https://fuchsia.googlesource.com/scripts"
            manifest="manifest/scripts"
            name="scripts"
            revision="4e63cecbce7bb2fb30267f8ef21442726bd3257e"/>
    <import remote="https://fuchsia.googlesource.com/zircon"
            manifest="manifest/zircon"
            name="zircon"
            revision="30ac10bf78de02771314be223334320b4e8bb85d"/>
>>>>>>> a36ee801
    </imports>
</manifest><|MERGE_RESOLUTION|>--- conflicted
+++ resolved
@@ -6,8 +6,11 @@
     <import remote="ssh://review.gerrithub.io:29418/OpenTrustGroup/build"
             manifest="manifest/build"
             name="build"
-<<<<<<< HEAD
             remotebranch="gzos"/>
+    <import remote="https://fuchsia.googlesource.com/buildtools"
+            manifest="manifest/buildtools"
+            name="buildtools"
+            revision="957289c1db8ecc4a4f03d867f28f166c55f02e16"/>
     <import remote="ssh://review.gerrithub.io:29418/OpenTrustGroup/scripts"
             manifest="manifest/scripts"
             name="scripts"
@@ -16,20 +19,5 @@
             manifest="manifest/zircon"
             name="zircon"
             remotebranch="gzos"/>
-=======
-            revision="758a6772520324941950e041a2a774399346bce2"/>
-    <import remote="https://fuchsia.googlesource.com/buildtools"
-            manifest="manifest/buildtools"
-            name="buildtools"
-            revision="957289c1db8ecc4a4f03d867f28f166c55f02e16"/>
-    <import remote="https://fuchsia.googlesource.com/scripts"
-            manifest="manifest/scripts"
-            name="scripts"
-            revision="4e63cecbce7bb2fb30267f8ef21442726bd3257e"/>
-    <import remote="https://fuchsia.googlesource.com/zircon"
-            manifest="manifest/zircon"
-            name="zircon"
-            revision="30ac10bf78de02771314be223334320b4e8bb85d"/>
->>>>>>> a36ee801
     </imports>
 </manifest>