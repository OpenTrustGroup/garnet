--- conflicted
+++ resolved
@@ -5,15 +5,11 @@
     <import remote="https://fuchsia.googlesource.com/third_party/boringssl"
             manifest="manifest"
             name="third_party/boringssl"
-<<<<<<< HEAD
-            revision="ae7c2e833919e755b02ba411fd45dec118f66c0a"/>
+            revision="7ae3682570b4547e3a9b8ff41de5c69e0253fd49"/>
     <import remote="https://review.gerrithub.io/OpenTrustGroup/manifest"
             remotebranch="gzos"
             manifest="gzos"
             name="manifest"/>
-=======
-            revision="7ae3682570b4547e3a9b8ff41de5c69e0253fd49"/>
->>>>>>> d22eb35c
   </imports>
   <projects>
     <project name="docs"
