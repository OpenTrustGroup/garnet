--- conflicted
+++ resolved
@@ -16,15 +16,6 @@
 
   deps = [
     "//zircon/public/sysroot:sysroot_sdk",
-<<<<<<< HEAD
-
-    # TODO(abarth): Remove these once the SDK rolls into Chromium.
-    "//zircon/public/lib/backtrace:backtrace_sdk",
-    "//zircon/public/lib/fdio:fdio_sdk",
-    # TODO(SY): still don't know why we need this to get pkgsvr built
-    "//zircon/public/lib/launchpad:launchpad_sdk",
-=======
->>>>>>> ea68f150
   ]
 }
 
